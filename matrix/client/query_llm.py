--- conflicted
+++ resolved
@@ -486,8 +486,8 @@
     url: tp.Union[str, tp.Callable[[], tp.Awaitable[str]]],
     output_file: str,
     input_jsonls: str,
-    app_name="",
-    model="meta-llama/Meta-Llama-3.1-405B-Instruct",
+    app_name: str,
+    model: str,
     batch_size=32,
     seed=42,
     temperature=0.7,
@@ -499,13 +499,7 @@
     messages_key="request.messages",
     system_prompt="",
     timeout_secs=600,
-<<<<<<< HEAD
-    override_output_file: bool = False,
-    append_output_file: bool = False,
 ) -> tp.Dict[str, int]:
-=======
-):
->>>>>>> ea34a2ae
     """Send jsonl llama3 instruct prompt for inference and save both the request and response as jsonl.
     params:
     url: Llama openai endpoint, eg http://hostname:8000/405B/v1
@@ -523,14 +517,6 @@
     messages_key: the messages field in the input json.
     system_prompt: system prompt to use.
     timeout_secs: per request timeout in seconds.
-<<<<<<< HEAD
-    override_output_file: Override given output file if it exists.
-    append_output_file: Append to given output file if it exists.
-
-    Return
-    stats of the inference.
-=======
->>>>>>> ea34a2ae
     """
 
     logger.info(
@@ -545,7 +531,7 @@
     input_files = glob.glob(input_jsonls)
     if not input_files:
         logger.error(f"No input files found matching pattern: {input_jsonls}")
-        return
+        return {}
 
     lines = load_from_jsonl(
         tuple(input_files),
